--- conflicted
+++ resolved
@@ -25,27 +25,6 @@
 </head>
 <body>
   <!--###BEGIN_CONTENT###-->
-<<<<<<< HEAD
-  <h1>Apache Marmotta</h1>
-  <h2>
-    An Open Platform for Linked Data
-  </h2>
-  <p>The goal of Apache Marmotta is to provide an open implementation of a Linked Data Platform that can be used, extended, and deployed easily by organizations who want to publish Linked Data or build custom applications on Linked Data.</p>
-  <p>You can find more information about the project and the supported features on <a href="http://marmotta.incubator.apache.org/">http://marmotta.incubator.apache.org</a>.</p>
-  <h2>
-    Links to common features
-  </h2>
-  <p>You can find all installed features on the module list on the right side. To get a quick access to common functionalities, we listed some links:</p>
-  <ul>
-      <li><a href="import.html"><b>Import your data:</b> RDF and Non-RDF formats are supported.</a></li>
-      <li><a href="../sparql/admin/snorql/snorql.html"><b> SPARQL your data:</b> Full SPARQL 1.1 support including querying and updates.</a></li>
-      <li><a href="database.html"><b>Configure your database:</b> Marmotta comes with h2 embedded. Configure your own database to handle bigger data.</a></li>
-      <li><a href="dataview.html"><b>Control your data:</b> The Dataview gives an overview on the current data in the system. (Attention: There might be problems with the visualisation if big data sets).</a></li>
-      <li><a href="user/admin/users.html"><b>Manage your user accounts:</b> The user module allows creating and managing user accounts.</a></li>
-      <li><a href="tasks.html"><b>Inspect your tasks:</b> The task view shows you running tasks.</a></li>
-  </ul>
-  <p>TODO</p>
-=======
   <h1>About</h1>
   <p>
     Apache Marmotta provides an open implementation of a Linked Data Platform that 
@@ -90,7 +69,25 @@
       <strong>Versioning</strong>  offers versioning services on top of the triple store.
     </li>
   </ul>
->>>>>>> 530d0047
+  <h1>Apache Marmotta</h1>
+  <h2>
+    An Open Platform for Linked Data
+  </h2>
+  <p>The goal of Apache Marmotta is to provide an open implementation of a Linked Data Platform that can be used, extended, and deployed easily by organizations who want to publish Linked Data or build custom applications on Linked Data.</p>
+  <p>You can find more information about the project and the supported features on <a href="http://marmotta.incubator.apache.org/">http://marmotta.incubator.apache.org</a>.</p>
+  <h2>
+    Links to common features
+  </h2>
+  <p>You can find all installed features on the module list on the right side. To get a quick access to common functionalities, we listed some links:</p>
+  <ul>
+      <li><a href="import.html"><b>Import your data:</b> RDF and Non-RDF formats are supported.</a></li>
+      <li><a href="../sparql/admin/snorql/snorql.html"><b> SPARQL your data:</b> Full SPARQL 1.1 support including querying and updates.</a></li>
+      <li><a href="database.html"><b>Configure your database:</b> Marmotta comes with h2 embedded. Configure your own database to handle bigger data.</a></li>
+      <li><a href="dataview.html"><b>Control your data:</b> The Dataview gives an overview on the current data in the system. (Attention: There might be problems with the visualisation if big data sets).</a></li>
+      <li><a href="user/admin/users.html"><b>Manage your user accounts:</b> The user module allows creating and managing user accounts.</a></li>
+      <li><a href="tasks.html"><b>Inspect your tasks:</b> The task view shows you running tasks.</a></li>
+  </ul>
+  <p>TODO</p>
   <!--###END_CONTENT###-->
 </body>
 </html>
