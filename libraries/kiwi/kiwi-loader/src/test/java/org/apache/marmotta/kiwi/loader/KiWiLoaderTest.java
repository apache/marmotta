package org.apache.marmotta.kiwi.loader;

import org.apache.commons.io.IOUtils;
import org.apache.marmotta.kiwi.config.KiWiConfiguration;
import org.apache.marmotta.kiwi.persistence.h2.H2Dialect;
import org.hamcrest.CoreMatchers;
import org.junit.Before;
import org.junit.Rule;
import org.junit.Test;
import org.junit.contrib.java.lang.system.ExpectedSystemExit;
import org.junit.contrib.java.lang.system.StandardOutputStreamLog;
import org.junit.rules.TemporaryFolder;
import org.openrdf.model.ValueFactory;
import org.openrdf.model.vocabulary.FOAF;
import org.openrdf.model.vocabulary.RDF;
import org.openrdf.repository.Repository;
import org.openrdf.repository.RepositoryConnection;
import org.openrdf.repository.RepositoryException;
import org.openrdf.rio.RDFFormat;
import org.openrdf.rio.RDFHandlerException;
import org.openrdf.rio.RDFParseException;

import java.io.File;
import java.io.FileInputStream;
import java.io.FileOutputStream;
import java.io.IOException;
import java.io.OutputStream;
import java.util.Properties;
import java.util.zip.GZIPOutputStream;

import static org.hamcrest.CoreMatchers.containsString;
import static org.junit.Assert.assertNotNull;
import static org.junit.Assert.assertThat;
import static org.junit.Assert.assertTrue;

public class KiWiLoaderTest {

    @Rule
    public final TemporaryFolder temp = new TemporaryFolder();
    
    @Rule
    public final ExpectedSystemExit exit = ExpectedSystemExit.none();
    
    @Rule
    public final StandardOutputStreamLog stdOut = new StandardOutputStreamLog();
    
    private File confFile;
    private File dataFile;
    private Properties loaderProps;

    @Before
    public void setUp() throws IOException {
        // The config file
        confFile = temp.newFile("loader.properties");
        loaderProps = getLoaderProps();
        FileOutputStream fos = new FileOutputStream(confFile);
        loaderProps.store(fos, "");
        fos.close();
        
        // input file
        dataFile = temp.newFile("test-data.rdf");
        copyResourceToFile("/org/apache/marmotta/kiwi/test/demo-data.foaf", dataFile);
        
    }
    
    private Properties getLoaderProps() throws IOException {
        Properties props = new Properties();

        props.setProperty("database.type", "h2");
        props.setProperty("database.url", String.format("jdbc:h2:%s/marmotta;MVCC=true;DB_CLOSE_ON_EXIT=FALSE;DB_CLOSE_DELAY=10", temp.newFolder("db").getAbsolutePath()));
        props.setProperty("database.user", "marmotta");
        props.setProperty("database.password", "marmotta");
        
        props.setProperty("kiwi.context", "http://test.example.com/");
        
        return props;
    }

    @Test
    public void testMain_NoArgs() {
        exit.expectSystemExitWithStatus(3);
        KiWiLoader.main(new String[] {});
        assertThat(stdOut.getLog(), containsString("Cannot import without database connection!"));
    }
    
    @Test
    public void testMain_ConfigNotFound() {
        exit.expectSystemExitWithStatus(1);
        KiWiLoader.main(new String[] {"-c", confFile.getAbsolutePath() + ".not-found"});
        assertThat(stdOut.getLog(), containsString("Could not read system-config.properties:"));
    }
    
    @Test
    public void testMain_FileNotFound() {
        final String fName = dataFile.getAbsolutePath() + ".not-found";
        KiWiLoader.main(new String[] {"-c", confFile.getAbsolutePath(), fName});
        assertThat(stdOut.getLog(), containsString("Could not read file " + fName + ", skipping..."));
    }
    
    @Test
    public void testMain() {
        KiWiLoader.main(new String[] {"-c", confFile.getAbsolutePath(), "-f", "application/rdf+xml", dataFile.getAbsolutePath()});
        assertThat(stdOut.getLog(), containsString("Importing " + dataFile.getAbsolutePath()));
        assertThat(stdOut.getLog(), containsString(String.format("Import completed (%s)", dataFile.getAbsolutePath())));
    }

    @Test
<<<<<<< HEAD
    public void testLoadFile() throws RepositoryException, RDFParseException,
            IOException, RDFHandlerException {
        KiWiTestLoader loader = new KiWiTestLoader(getKiWiConfig(),
                "http://example.com/test/", null);
=======
    public void testLoadFile() throws RepositoryException, RDFParseException, IOException {
        KiWiTestLoader loader = new KiWiTestLoader(getKiWiConfig(), "http://example.com/test/", null);
>>>>>>> 8841aea5
        loader.initialize();
        loader.load(dataFile.getAbsolutePath(), RDFFormat.RDFXML, false);
        final RepositoryConnection con = loader.getRepository().getConnection();
        try {
            con.begin();
            testRepoContent(con);
            con.commit();
        } catch (final Throwable t) {
            con.rollback();
            throw t;
        } finally {
            con.close();
        }
        loader.shutdown();
    }

    @Test
<<<<<<< HEAD
    public void testLoadFile_GZ() throws RepositoryException, RDFParseException,
            IOException, RDFHandlerException {
=======
    public void testLoadFile_GZ() throws RepositoryException, RDFParseException, IOException {
>>>>>>> 8841aea5
        File gz = temp.newFile(dataFile.getName() + ".gz");
        OutputStream os = new GZIPOutputStream(new FileOutputStream(gz));
        FileInputStream is = new FileInputStream(dataFile);
        IOUtils.copy(is, os);
        is.close();
        os.close();
        
        KiWiTestLoader loader = new KiWiTestLoader(getKiWiConfig(),
                "http://example.com/test/", null);
        loader.initialize();

        loader.load(gz.getAbsolutePath(), RDFFormat.RDFXML, true);

        final RepositoryConnection con = loader.getRepository().getConnection();
        try {
            con.begin();
            testRepoContent(con);
            con.commit();
        } catch (final Throwable t) {
            con.rollback();
            throw t;
        } finally {
            con.close();
        }
        loader.shutdown();
    }

    
    private void testRepoContent(RepositoryConnection con) throws RepositoryException {
        final ValueFactory vf = con.getValueFactory();
        assertThat(con.size(), CoreMatchers.equalTo(new Long(34)));
        assertTrue(con.hasStatement(vf.createURI("http://localhost:8080/LMF/resource/hans_meier"), RDF.TYPE, FOAF.PERSON, true));
        assertTrue(con.hasStatement(vf.createURI("http://localhost:8080/LMF/resource/sepp_huber"), RDF.TYPE, FOAF.PERSON, true));
        assertTrue(con.hasStatement(vf.createURI("http://localhost:8080/LMF/resource/anna_schmidt"), RDF.TYPE, FOAF.PERSON, true));
    }

    private KiWiConfiguration getKiWiConfig() {
        final Properties p = loaderProps;
        KiWiConfiguration config = new KiWiConfiguration("loader-test",
                p.getProperty("database.url"), p.getProperty("database.user"),
                p.getProperty("database.password"), new H2Dialect());

        return config;
    }

    @Test
<<<<<<< HEAD
    public void testLoadInputStream() throws RepositoryException, RDFParseException, IOException, RDFHandlerException {
        KiWiTestLoader loader = new KiWiTestLoader(getKiWiConfig(),
                "http://example.com/test/", null);
=======
    public void testLoadInputStream() throws RepositoryException, RDFParseException, IOException {
        KiWiTestLoader loader = new KiWiTestLoader(getKiWiConfig(), "http://example.com/test/", null);
>>>>>>> 8841aea5
        loader.initialize();

        loader.load(new FileInputStream(dataFile), RDFFormat.RDFXML);

        final RepositoryConnection con = loader.getRepository().getConnection();
        try {
            con.begin();
            testRepoContent(con);
            con.commit();
        } catch (final Throwable t) {
            con.rollback();
            throw t;
        } finally {
            con.close();
        }
        loader.shutdown();
    }

    @Test
    public void testEmptyDirectory() throws IOException {
        File dir = temp.newFolder("empty-dir");
        final String fName = dir.getAbsolutePath();
        KiWiLoader.main(new String[] {"-c", confFile.getAbsolutePath(), fName});
        assertThat(stdOut.getLog(), containsString("Could not read file " + fName + ", skipping..."));
    }

    @Test
    public void testLoadFileFromDirectory() throws RepositoryException, RDFParseException, IOException {
        KiWiTestLoader loader = new KiWiTestLoader(getKiWiConfig(), "http://example.com/test/", null);
        loader.initialize();
        loader.load(dataFile.getParent(), RDFFormat.RDFXML, false);
        final RepositoryConnection con = loader.getRepository().getConnection();
        try {
            con.begin();
            testRepoContent(con);
            con.commit();
        } catch (final Throwable t) {
            con.rollback();
            throw t;
        } finally {
            con.close();
        }
        loader.shutdown();
    }
    
    private static void copyResourceToFile(String resource, File file) throws IOException {
        final FileOutputStream os = new FileOutputStream(file);
        IOUtils.copy(KiWiLoaderTest.class.getResourceAsStream(resource), os);
        os.close();
    }
    
    protected static class KiWiTestLoader extends KiWiLoader {

        public KiWiTestLoader(KiWiConfiguration kiwi, String baseUri,
                String context) {
            super(kiwi, baseUri, context);
        }
        
        public Repository getRepository() {
            return super.repository;
        }
        
    }
    

}<|MERGE_RESOLUTION|>--- conflicted
+++ resolved
@@ -105,15 +105,10 @@
     }
 
     @Test
-<<<<<<< HEAD
     public void testLoadFile() throws RepositoryException, RDFParseException,
             IOException, RDFHandlerException {
         KiWiTestLoader loader = new KiWiTestLoader(getKiWiConfig(),
                 "http://example.com/test/", null);
-=======
-    public void testLoadFile() throws RepositoryException, RDFParseException, IOException {
-        KiWiTestLoader loader = new KiWiTestLoader(getKiWiConfig(), "http://example.com/test/", null);
->>>>>>> 8841aea5
         loader.initialize();
         loader.load(dataFile.getAbsolutePath(), RDFFormat.RDFXML, false);
         final RepositoryConnection con = loader.getRepository().getConnection();
@@ -131,12 +126,8 @@
     }
 
     @Test
-<<<<<<< HEAD
     public void testLoadFile_GZ() throws RepositoryException, RDFParseException,
             IOException, RDFHandlerException {
-=======
-    public void testLoadFile_GZ() throws RepositoryException, RDFParseException, IOException {
->>>>>>> 8841aea5
         File gz = temp.newFile(dataFile.getName() + ".gz");
         OutputStream os = new GZIPOutputStream(new FileOutputStream(gz));
         FileInputStream is = new FileInputStream(dataFile);
@@ -183,14 +174,9 @@
     }
 
     @Test
-<<<<<<< HEAD
     public void testLoadInputStream() throws RepositoryException, RDFParseException, IOException, RDFHandlerException {
         KiWiTestLoader loader = new KiWiTestLoader(getKiWiConfig(),
                 "http://example.com/test/", null);
-=======
-    public void testLoadInputStream() throws RepositoryException, RDFParseException, IOException {
-        KiWiTestLoader loader = new KiWiTestLoader(getKiWiConfig(), "http://example.com/test/", null);
->>>>>>> 8841aea5
         loader.initialize();
 
         loader.load(new FileInputStream(dataFile), RDFFormat.RDFXML);
