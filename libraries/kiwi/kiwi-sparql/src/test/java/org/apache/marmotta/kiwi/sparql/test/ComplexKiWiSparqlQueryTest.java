--- conflicted
+++ resolved
@@ -81,14 +81,10 @@
     @Override
     public void testSES2373SubselectOptional() throws Exception {
     }
-<<<<<<< HEAD
-
     
 @Ignore("FIXME: Validate +inf and -inf in literal values.")
     @Override
     public void testSES1979MinMaxInf() throws Exception {
     }
-=======
      
->>>>>>> 01909b18
 }