--- conflicted
+++ resolved
@@ -67,25 +67,10 @@
     public void testOrderByQueriesAreInterruptable() throws Exception {
     }
 
-<<<<<<< HEAD
-=======
-    @Ignore("KiWi supports transaction isolation")
-    @Test
-    @Override
-    public void testReadOfAddedStatement1() throws Exception {
-    }
-
-    @Ignore("KiWi supports transaction isolation")
-    @Test
-    @Override
-    public void testReadOfAddedStatement2() throws Exception {
-    }
-
     @Ignore("KiWi supports transaction isolation")
     @Test
     @Override
     public void testDefaultContext() throws Exception {
     }
 
->>>>>>> 56981f5d
 }