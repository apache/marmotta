--- conflicted
+++ resolved
@@ -35,21 +35,6 @@
 
     <dependencies>
         <dependency>
-<<<<<<< HEAD
-            <groupId>org.apache.marmotta</groupId>
-            <artifactId>ldcache-api</artifactId>
-        </dependency>
-        <dependency>
-            <groupId>org.apache.marmotta</groupId>
-            <artifactId>ldcache-core</artifactId>
-        </dependency>
-        <dependency>
-            <groupId>org.apache.marmotta</groupId>
-            <artifactId>kiwi-triplestore</artifactId>
-        </dependency>
-        <dependency>
-=======
->>>>>>> 32e6c645
             <groupId>org.openrdf.sesame</groupId>
             <artifactId>sesame-model</artifactId>
         </dependency>
@@ -65,88 +50,10 @@
             <groupId>org.apache.marmotta</groupId>
             <artifactId>sesame-filter</artifactId>
         </dependency>
-<<<<<<< HEAD
-        <dependency>
-            <groupId>commons-lang</groupId>
-            <artifactId>commons-lang</artifactId>
-        </dependency>
-
-        <!-- LDClient -->
         <dependency>
             <groupId>org.apache.marmotta</groupId>
-            <artifactId>ldclient-api</artifactId>
-        </dependency>
-        <dependency>
-            <groupId>org.apache.marmotta</groupId>
-            <artifactId>ldclient-core</artifactId>
-        </dependency>
-        <dependency>
-            <groupId>org.apache.marmotta</groupId>
-            <artifactId>ldclient-provider-rdf</artifactId>
-        </dependency>
-
-
-        <!-- logging -->
-        <dependency>
-            <groupId>org.slf4j</groupId>
-            <artifactId>slf4j-api</artifactId>
-        </dependency>
-        <dependency>
-            <groupId>org.slf4j</groupId>
-            <artifactId>slf4j-ext</artifactId>
-        </dependency>
-        <dependency>
-            <groupId>org.slf4j</groupId>
-            <artifactId>jcl-over-slf4j</artifactId>
-        </dependency>
-        <dependency>
-            <groupId>org.slf4j</groupId>
-            <artifactId>log4j-over-slf4j</artifactId>
-        </dependency>
-        <dependency>
-            <groupId>org.slf4j</groupId>
-            <artifactId>jul-to-slf4j</artifactId>
-        </dependency>
-
-
-        <!-- Testing -->
-        <dependency>
-            <artifactId>junit</artifactId>
-            <groupId>junit</groupId>
-            <scope>test</scope>
-        </dependency>
-        <dependency>
-            <artifactId>hamcrest-core</artifactId>
-            <groupId>org.hamcrest</groupId>
-            <scope>test</scope>
-        </dependency>
-        <dependency>
-            <artifactId>hamcrest-library</artifactId>
-            <groupId>org.hamcrest</groupId>
-            <scope>test</scope>
-        </dependency>
-        <dependency>
-            <groupId>ch.qos.logback</groupId>
-            <artifactId>logback-core</artifactId>
-            <scope>test</scope>
-        </dependency>
-        <dependency>
-            <groupId>ch.qos.logback</groupId>
-            <artifactId>logback-classic</artifactId>
-            <scope>test</scope>
-        </dependency>
-        <dependency>
-            <groupId>org.openrdf.sesame</groupId>
-            <artifactId>sesame-rio-turtle</artifactId>
-            <scope>test</scope>
+            <artifactId>ldcache-core</artifactId>
         </dependency>
 
     </dependencies>
-
-=======
-
-    </dependencies>
-
-
->>>>>>> 32e6c645
 </project>