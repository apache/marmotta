--- conflicted
+++ resolved
@@ -318,15 +318,9 @@
     @Override
     public Collection<Value> listObjects(Value subject, Value property) {
         log.info("retrieving resource {}", subject);
-<<<<<<< HEAD
-        if(subject instanceof org.eclipse.rdf4j.model.IRI && subject instanceof org.eclipse.rdf4j.model.IRI) {
+        if(subject instanceof org.eclipse.rdf4j.model.IRI) {
             org.eclipse.rdf4j.model.IRI s = (org.eclipse.rdf4j.model.IRI) subject;
             org.eclipse.rdf4j.model.IRI p = (org.eclipse.rdf4j.model.IRI) property;
-=======
-        if (subject instanceof org.openrdf.model.URI) {
-            org.openrdf.model.URI s = (org.openrdf.model.URI) subject;
-            org.openrdf.model.URI p = (org.openrdf.model.URI) property;
->>>>>>> eb277648
             return ldcache.get(s).filter(s, p, null).objects();
         } else {
             return Collections.emptyList();
